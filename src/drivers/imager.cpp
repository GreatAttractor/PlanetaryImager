/*
 * Copyright (C) 2016  Marco Gulino <marco@gulinux.net>
 *
 * This program is free software: you can redistribute it and/or modify
 * it under the terms of the GNU General Public License as published by
 * the Free Software Foundation, either version 3 of the License, or
 * (at your option) any later version.
 *
 * This program is distributed in the hope that it will be useful,
 * but WITHOUT ANY WARRANTY; without even the implied warranty of
 * MERCHANTABILITY or FITNESS FOR A PARTICULAR PURPOSE.  See the
 * GNU General Public License for more details.
 *
 * You should have received a copy of the GNU General Public License
 * along with this program.  If not, see <http://www.gnu.org/licenses/>.
 *
 */
#include "imager.h"

QDebug operator<<(QDebug dbg, const Imager::Chip& chip)
{
  dbg.nospace() << "{ size: " << chip.width << "x" << chip.height << ", pixels size: " << chip.pixelwidth << "x" << chip.pixelheight <<
    ", image size: " << chip.xres << "x" << chip.yres << "@" << chip.bpp << "bpp }";
  return dbg.space();
}

QDebug operator<<(QDebug dbg, const Imager::Control& setting)
{
  static QMap<Imager::Control::Type, QString> types_map {
    {Imager::Control::Number, "Number"},
    {Imager::Control::Combo, "Combo"},
    {Imager::Control::Bool, "Bool"},
  };
  dbg.nospace() << "{ id:" << setting.id << ", name: " << setting.name << ", min: " << setting.min << ", max: " << setting.max << ", step: " << setting.step << ", value: " << setting.value 
  << ", type: " << types_map[setting.type] << ", choices: " << setting.choices << ", default: " << setting.defaut_value << " }";
  return dbg.space();
}

QDebug operator<<(QDebug dbg, const Imager::Control::Choice &choice)
{
    dbg.nospace() << "{" << choice.label << "," << choice.value << "}";
    return dbg.space();
}

<<<<<<< HEAD
bool Imager::Setting::valid() const
=======
Imager::Control::operator bool() const
>>>>>>> 150e9feb
{
    return ! name.isEmpty();
}
<|MERGE_RESOLUTION|>--- conflicted
+++ resolved
@@ -42,11 +42,7 @@
     return dbg.space();
 }
 
-<<<<<<< HEAD
-bool Imager::Setting::valid() const
-=======
-Imager::Control::operator bool() const
->>>>>>> 150e9feb
+bool Imager::Control::valid() const
 {
     return ! name.isEmpty();
 }
