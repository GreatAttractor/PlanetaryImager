--- conflicted
+++ resolved
@@ -172,14 +172,11 @@
     d->ui->image->layout()->setMargin(0);
     d->ui->image->layout()->setSpacing(0);
     d->ui->image->layout()->addWidget(d->image_widget = new ZoomableImage(false));
-<<<<<<< HEAD
     d->autoguider = make_shared<AutoGuider>(d->image_widget->scene(), d->configuration);
-=======
 #ifdef HAVE_QT5_OPENGL // TODO: make configuration item
     if(d->configuration.opengl())
       d->image_widget->setOpenGL();
 #endif
->>>>>>> 7d50ca04
     connect(d->image_widget, &ZoomableImage::zoomLevelChanged, d->statusbar_info_widget, &StatusBarInfoWidget::zoom);
     d->statusbar_info_widget->zoom(d->image_widget->zoomLevel());
     for(auto item: d->image_widget->actions())
@@ -305,8 +302,6 @@
     });
 }
 
-<<<<<<< HEAD
-=======
 void PlanetaryImagerMainWindow::closeEvent(QCloseEvent* event)
 {
   QMainWindow::closeEvent(event);
@@ -314,9 +309,6 @@
 }
 
 
-#include <iostream>
-
->>>>>>> 7d50ca04
 void PlanetaryImagerMainWindow::Private::init_devices_watcher()
 {
 #ifdef Q_OS_LINUX
